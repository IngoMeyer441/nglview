{
  "name": "nglview-js-widgets",
<<<<<<< HEAD
  "version": "0.5.4-dev.21",
=======
  "version": "0.5.4-dev.20",
>>>>>>> 8d1c9b74
  "description": "nglview-js-widgets",
  "author": "Hai Nguyen <hainm.comp@gmail.com>, Alexander Rose <alexander.rose@weirdbyte.de>",
  "license": "MIT",
  "main": "dist/index.js",
  "repository": {
    "type": "git",
    "url": "git+https://github.com/arose/nglview.git"
  },
  "bugs": {
    "url": "https://github.com/arose/nglview/issues"
  },
  "files": [
    "dist"
  ],
  "keywords": [
    "molecular graphics",
    "molecular structure",
    "jupyter",
    "widgets",
    "ipython",
    "ipywidgets",
    "science"
  ],
  "scripts": {
    "lint": "eslint src test",
    "prepublish": "webpack",
    "test": "mocha"
  },
  "devDependencies": {
    "file-loader": "^0.8.5",
    "babel-eslint": "^7.0.0",
    "babel-register": "^6.11.6",
    "eslint": "^3.2.2",
    "eslint-config-google": "^0.7.1",
    "json-loader": "^0.5.4",
    "css-loader": "^0.23.1",
    "style-loader": "^0.13.1",
    "ngl": "0.10.5-20",
    "webpack": "^1.12.14"
  },
  "dependencies": {
    "jquery": "^3.2.1",
    "jquery-ui": "^1.12.1",
    "underscore": "^1.8.3",
    "@jupyter-widgets/base": "^0.5.2",
    "@jupyterlab/nbwidgets": "^0.6.15",
    "ngl": "v1.0.0-beta.1"
  },
  "homepage": "https://github.com/arose/nglview#readme",
  "directories": {
    "test": "test"
  }
}<|MERGE_RESOLUTION|>--- conflicted
+++ resolved
@@ -1,10 +1,6 @@
 {
   "name": "nglview-js-widgets",
-<<<<<<< HEAD
-  "version": "0.5.4-dev.21",
-=======
-  "version": "0.5.4-dev.20",
->>>>>>> 8d1c9b74
+  "version": "0.5.4-dev.22",
   "description": "nglview-js-widgets",
   "author": "Hai Nguyen <hainm.comp@gmail.com>, Alexander Rose <alexander.rose@weirdbyte.de>",
   "license": "MIT",
