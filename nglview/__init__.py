
from __future__ import print_function

from . import datafiles

import os
import os.path
import warnings
import tempfile
import ipywidgets as widgets
from traitlets import Unicode, Bool, Dict, List, Int, Float

from IPython.display import display, Javascript
from notebook.nbextensions import install_nbextension
from notebook.services.config import ConfigManager

with warnings.catch_warnings():
    warnings.simplefilter("ignore")
    from pkg_resources import resource_filename

try:
    from urllib.request import urlopen
except ImportError:
    from urllib2 import urlopen


##############
# Simple API


def show_pdbid(pdbid, **kwargs):
    '''Show PDB entry.

    Example
    -------
    >>> import nglview as nv
    >>> w = nv.show_pdbid("3pqr")
    >>> w
    '''
    structure = PdbIdStructure(pdbid)
    return NGLWidget(structure, **kwargs)


def show_structure_file(path, **kwargs):
    '''Show structure file. Allowed are text-based structure
    file formats that are by supported by NGL, including pdb,
    gro, mol2, sdf.

    Example
    -------
    >>> import nglview as nv
    >>> w = nv.show_structure_file(nv.datafiles.GRO)
    >>> w
    '''
    extension = os.path.splitext(path)[1][1:]
    structure = FileStructure(path, ext=extension)
    return NGLWidget(structure, **kwargs)


def show_simpletraj(structure_path, trajectory_path, **kwargs):
    '''Show simpletraj trajectory and structure file.

    Example
    -------
    >>> import nglview as nv
    >>> w = nv.show_simpletraj(nv.datafiles.GRO, nv.datafiles.XTC)
    >>> w
    '''
    extension = os.path.splitext(structure_path)[1][1:]
    structure = FileStructure(structure_path, ext=extension)
    trajectory = SimpletrajTrajectory(trajectory_path)
    return NGLWidget(structure, trajectory, **kwargs)


def show_mdtraj(mdtraj_trajectory, **kwargs):
    '''Show mdtraj trajectory.

    Example
    -------
    >>> import nglview as nv
    >>> import mdtraj as md
    >>> t = md.load(nv.datafiles.XTC, top=nv.datafiles.GRO)
    >>> w = nv.show_mdtraj(t)
    >>> w
    '''
    structure_trajectory = MDTrajTrajectory(mdtraj_trajectory)
    return NGLWidget(structure_trajectory, **kwargs)


def show_pytraj(pytraj_trajectory, **kwargs):
    '''Show pytraj trajectory.

    Example
    -------
    >>> import nglview as nv
    >>> import pytraj as pt
    >>> t = pt.load(nv.datafiles.TRR, nv.datafiles.PDB)
    >>> w = nv.show_pytraj(t)
    >>> w
    '''
    structure_trajectory = PyTrajTrajectory(pytraj_trajectory)
    return NGLWidget(structure_trajectory, **kwargs)


def show_parmed(parmed_structure, **kwargs):
    '''Show pytraj trajectory.

    Example
    -------
    >>> import nglview as nv
    >>> import parmed as pmd
    >>> t = pt.load_file(nv.datafiles.PDB)
    >>> w = nv.show_parmed(t)
    >>> w
    '''
    structure_trajectory = ParmEdTrajectory(parmed_structure)
    return NGLWidget(structure_trajectory, **kwargs)


def show_mdanalysis(atomgroup, **kwargs):
    '''Show NGL widget with MDAnalysis AtomGroup.

    Can take either a Universe or AtomGroup as its data input.

    Example
    -------
    >>> import nglview as nv
    >>> import MDAnalysis as mda
    >>> u = mda.Universe(nv.datafiles.GRO, nv.datafiles.XTC)
    >>> prot = u.select_atoms('protein')
    >>> w = nv.show_mdanalysis(prot)
    >>> w
    '''
    structure_trajectory = MDAnalysisTrajectory(atomgroup)
    return NGLWidget(structure_trajectory, **kwargs)


###################
# Adaptor classes


class Structure(object):

    def __init__(self):
        self.ext = "pdb"
        self.params = {}

    def get_structure_string(self):
        raise NotImplementedError()


class FileStructure(Structure):

    def __init__(self, path, ext="pdb"):
        self.path = path
        self.ext = ext
        self.params = {}
        if not os.path.isfile(path):
            raise IOError("Not a file: " + path)

    def get_structure_string(self):
        with open(self.path, "r") as f:
            return f.read()


class PdbIdStructure(Structure):

    def __init__(self, pdbid):
        self.pdbid = pdbid
        self.ext = "cif"
        self.params = {}

    def get_structure_string(self):
        url = "http://www.rcsb.org/pdb/files/" + self.pdbid + ".cif"
        return urlopen(url).read()


class Trajectory(object):

    def __init__(self):
        pass

    def get_coordinates_list(self, index):
        # [ 1,1,1, 2,2,2 ]
        raise NotImplementedError()

    def get_frame_count(self):
        raise NotImplementedError()


class SimpletrajTrajectory(Trajectory):
    '''simpletraj adaptor.

    Example
    -------
    >>> import nglview as nv
    >>> t = nv.SimpletrajTrajectory(nv.datafiles.XTC)
    >>> w = nv.NGLWidget(t)
    >>> w
    '''
    def __init__(self, path):
        try:
            import simpletraj
        except ImportError as e:
            raise ImportError(
                "'SimpletrajTrajectory' requires the 'simpletraj' package"
            )
        self.traj_cache = simpletraj.trajectory.TrajectoryCache()
        self.path = path
        try:
            self.traj_cache.get(os.path.abspath(self.path))
        except Exception as e:
            raise e

    def get_coordinates_list(self, index):
        traj = self.traj_cache.get(os.path.abspath(self.path))
        frame = traj.get_frame(int(index))
        return frame["coords"].flatten().tolist()

    def get_frame_count(self):
        traj = self.traj_cache.get(os.path.abspath(self.path))
        return traj.numframes


class MDTrajTrajectory(Trajectory, Structure):
    '''mdtraj adaptor.

    Example
    -------
    >>> import nglview as nv
    >>> import mdtraj as md
    >>> traj = md.load(nv.datafiles.XTC, nv.datafiles.GRO)
    >>> t = MDTrajTrajectory(traj)
    >>> w = nv.NGLWidget(t)
    >>> w
    '''
    def __init__(self, trajectory):
        self.trajectory = trajectory
        self.ext = "pdb"
        self.params = {}

    def get_coordinates_list(self, index):
        frame = self.trajectory[index].xyz * 10  # convert from nm to A
        return frame.flatten().tolist()

    def get_frame_count(self):
        return len(self.trajectory.xyz)

    def get_structure_string(self):
        fd, fname = tempfile.mkstemp()
        self.trajectory[0].save_pdb(fname)
        pdb_string = os.fdopen(fd).read()
        # os.close( fd )
        return pdb_string


class PyTrajTrajectory(Trajectory, Structure):
    '''PyTraj adaptor.

    Example
    -------
    >>> import nglview as nv
    >>> import pytraj as pt
    >>> traj = pt.load(nv.datafiles.TRR, nv.datafiles.PDB)
    >>> t = nv.PyTrajTrajectory(traj)
    >>> w = nv.NGLWidget(t)
    >>> w
    '''
    def __init__(self, trajectory):
        self.trajectory = trajectory
        self.ext = "pdb"
        self.params = {}

    def get_coordinates_list(self, index):
        # use trajectory[index] to use both in-memory
        #   (via pytraj.load method)
        # and out-of-core trajectory
        #   (via pytraj.iterload method)
        frame = self.trajectory[index].xyz
        return frame.flatten().tolist()

    def get_frame_count(self):
        return self.trajectory.n_frames

    def get_structure_string(self):
        fd, fname = tempfile.mkstemp(suffix=".pdb")
        self.trajectory[:1].save(
            fname, format="pdb", overwrite=True, options='conect'
        )
        pdb_string = os.fdopen(fd).read()
        # os.close( fd )
        return pdb_string


class ParmEdTrajectory(Trajectory, Structure):
    '''ParmEd adaptor.
    '''
    def __init__(self, trajectory):
        self.trajectory = trajectory
        self.ext = "pdb"
        self.params = {}
        # only call get_coordinates once
        self._xyz = trajectory.get_coordinates()

    def get_coordinates_list(self, index):
        frame = self._xyz[index]
        return frame.flatten().tolist()

    def get_frame_count(self):
        return len(self._xyz)

    def get_structure_string(self):
        fd, fname = tempfile.mkstemp(suffix=".pdb")
        self.trajectory.save(
            fname, overwrite=True)
        pdb_string = os.fdopen(fd).read()
        # os.close( fd )
        return pdb_string


class MDAnalysisTrajectory(Trajectory, Structure):
    '''MDAnalysis adaptor.

    Can take either a Universe or AtomGroup.

    Example
    -------
    >>> import nglview as nv
    >>> import MDAnalysis as mda
    >>> u = mda.Universe(nv.datafiles.GRO, nv.datafiles.XTC)
    >>> prot = u.select_atoms('protein')
    >>> t = nv.MDAnalysisTrajectory(prot)
    >>> w = nv.NGLWidget(t)
    >>> w
    '''
    def __init__(self, atomgroup):
        self.atomgroup = atomgroup
        self.ext = "pdb"
        self.params = {}

    def get_coordinates_list(self, index):
        self.atomgroup.universe.trajectory[index]
        frame = self.atomgroup.atoms.positions
        return frame.flatten().tolist()

    def get_frame_count(self):
        return self.atomgroup.universe.trajectory.n_frames

    def get_structure_string(self):
        try:
            import MDAnalysis as mda
        except ImportError as e:
            raise ImportError(
                "'MDAnalysisTrajectory' requires the 'MDAnalysis' package"
            )
        import cStringIO
        u = self.atomgroup.universe
        u.trajectory[0]
        f = mda.lib.util.NamedStream(cStringIO.StringIO(), 'tmp.pdb')
        atoms = self.atomgroup.atoms
        # add PDB output to the named stream
        with mda.Writer(f, atoms.n_atoms, multiframe=False) as W:
            W.write(atoms)
        # extract from the stream
        pdb_string = f.read()
        return pdb_string


###########################
# Jupyter notebook widget


class NGLWidget(widgets.DOMWidget):
    _view_name = Unicode("NGLView", sync=True)
    _view_module = Unicode("nbextensions/nglview/widget_ngl", sync=True)
    selection = Unicode("*", sync=True)
    structure = Dict(sync=True)
    representations = List(sync=True)
    coordinates = List(sync=True)
    picked = Dict(sync=True)
    frame = Int(sync=True)
    count = Int(sync=True)
    parameters = Dict(sync=True)

    def __init__(self, structure, trajectory=None,
                 representations=None, parameters=None, **kwargs):
        super(NGLWidget, self).__init__(**kwargs)
        if parameters:
            self.parameters = parameters
        self.set_structure(structure)
        if trajectory:
            self.trajectory = trajectory
        elif hasattr(structure, "get_coordinates_list"):
            self.trajectory = structure
        if hasattr(self, "trajectory") and \
                hasattr(self.trajectory, "get_frame_count"):
            self.count = self.trajectory.get_frame_count()
        if representations:
            self.representations = representations
        else:
            self.representations = [
                {"type": "cartoon", "params": {
                    "sele": "polymer"
                }},
                {"type": "ball+stick", "params": {
                    "sele": "hetero OR mol"
                }}
            ]

        self._add_repr_method_shortcut()

    def _add_repr_method_shortcut(self):
        # dynamically add method for NGLWidget
        repr_names  = [
                ('point', 'point'),
                ('line', 'line'),
                ('rope', 'rope'),
                ('tube', 'tube'),
                ('trace', 'trace'),
                ('label', 'label'),
                ('cartoon', 'cartoon'),
                ('licorice', 'licorice'),
                ('ribbon', 'ribbon'),
                ('surface', 'surface'),
                ('backbone', 'backbone'),
                ('contact', 'contact'),
                ('crossing', 'crossing'),
                ('hyperball', 'hyperball'),
                ('rocket', 'rocket'),
                ('helixorient', 'helixorient'),
                ('simplified_base', 'base'),
                ('ball_and_stick', 'ball+stick'),
                ]

        def make_func(rep):
            """return a new function object
            """
            def func(this, selection='all', **kwd):
                """
                """
                self.add_representation(repr_type=rep[1], selection=selection, **kwd)
            return func

        for rep in repr_names:
            func = make_func(rep)
            fn = 'add_' + rep[0]
            from types import MethodType
            setattr(self, fn, MethodType(func, self))
        
    def set_representations(self, representations):
        self.representations = representations

    def set_structure(self, structure):
        self.structure = {
            "data": structure.get_structure_string(),
            "ext": structure.ext,
            "params": structure.params
        }

    def _set_coordinates(self, index):
        if self.trajectory:
            coordinates = self.trajectory.get_coordinates_list(index)
            self.coordinates = coordinates
        else:
            print("no trajectory available")

    def _frame_changed(self):
        self._set_coordinates(self.frame)

    def add_representation(self, repr_type, selection='all', **kwd):
        '''Add representation.

        Parameters
        ----------
        repr_type : str
            type of representation. Please see:
            http://arose.github.io/ngl/doc/#User_manual/Usage/Molecular_representations
        selection : str, default 'all'
            atom selection
        **kwd: additional arguments for representation

        Example
        -------
        >>> import nglview as nv
        >>> import pytraj as pt
        >>> t = (pt.datafiles.load_dpdp()[:].superpose('@CA'))
        >>> w = nv.show_pytraj(t)
        >>> w.add_representation('cartoon', selection='protein', color='blue')
        >>> w
        '''
        # avoid space sensitivity
        repr_type = repr_type.strip()
        selection = selection.strip()

        for k, v in kwd.items():
            try:
                kwd[k] = v.strip()
            except AttributeError:
                # e.g.: opacity=0.4
                kwd[k] = v

        rep = self.representations[:]
        d = {'params': {'sele': selection}}
        d['type'] = repr_type
        d['params'].update(kwd)
        rep.append(d)
        # reassign representation to trigger change
        self.representations = rep

<<<<<<< HEAD
    def _remote_call(self, method_name, *args, **kwargs):
        msg = {}
        if 'who' in kwargs:
            msg['who'] = kwargs.pop('who')
        else:
            msg['who'] = 'viewer'
        msg['type'] = 'call_method'
        msg['methodName'] = method_name
        msg['args'] = args
        msg['kwargs'] = kwargs

        self.send(msg)

=======
>>>>>>> ab3606ed
def install(user=True, symlink=False):
    """Install the widget nbextension.

    Parameters
    ----------
    user: bool
        Install for current user instead of system-wide.
    symlink: bool
        Symlink instead of copy (for development).
    """
    staticdir = resource_filename('nglview', os.path.join('html', 'static'))
    install_nbextension(staticdir, destination='nglview',
                        user=user, symlink=symlink,
                        verbose=0)

    cm = ConfigManager()
    cm.update('notebook', {
        "load_extensions": {
            "widgets/notebook/js/extension": True,
        }
    })

install(symlink=False)

from ._version import get_versions
__version__ = get_versions()['version']
del get_versions<|MERGE_RESOLUTION|>--- conflicted
+++ resolved
@@ -507,7 +507,6 @@
         # reassign representation to trigger change
         self.representations = rep
 
-<<<<<<< HEAD
     def _remote_call(self, method_name, *args, **kwargs):
         msg = {}
         if 'who' in kwargs:
@@ -521,8 +520,6 @@
 
         self.send(msg)
 
-=======
->>>>>>> ab3606ed
 def install(user=True, symlink=False):
     """Install the widget nbextension.
 
