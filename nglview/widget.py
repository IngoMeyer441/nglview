--- conflicted
+++ resolved
@@ -28,11 +28,7 @@
 from .remote_thread import RemoteCallThread
 
 __all__ = ['NGLWidget', 'ComponentViewer']
-<<<<<<< HEAD
 __frontend_version__ = '0.5.4-dev.21' # must match to js/package.json and js/src/widget_ngl.js
-=======
-__frontend_version__ = '0.5.4-dev.20' # must match to js/package.json and js/src/widget_ngl.js
->>>>>>> 8d1c9b74
 _EXCLUDED_CALLBACK_AFTER_FIRING = {
         'setUnSyncCamera', 'setSelector', 'setUnSyncFrame', 'setDelay',
         '_downloadImage', '_exportImage'
